# SPDX-FileCopyrightText: Copyright (c) 2025 NVIDIA CORPORATION & AFFILIATES. All rights reserved.
# SPDX-License-Identifier: Apache-2.0
#
# Licensed under the Apache License, Version 2.0 (the "License");
# you may not use this file except in compliance with the License.
# You may obtain a copy of the License at
#
# http://www.apache.org/licenses/LICENSE-2.0
#
# Unless required by applicable law or agreed to in writing, software
# distributed under the License is distributed on an "AS IS" BASIS,
# WITHOUT WARRANTIES OR CONDITIONS OF ANY KIND, either express or implied.
# See the License for the specific language governing permissions and
# limitations under the License.

from abc import ABC, abstractmethod

from gr00t.data.dataset import ModalityConfig
from gr00t.data.transform.base import ComposedModalityTransform, ModalityTransform
from gr00t.data.transform.concat import ConcatTransform
from gr00t.data.transform.state_action import (
    StateActionSinCosTransform,
    StateActionToTensor,
    StateActionTransform,
)
from gr00t.data.transform.video import (
    VideoColorJitter,
    VideoCrop,
    VideoResize,
    VideoToNumpy,
    VideoToTensor,
)
from gr00t.model.transforms import GR00TTransform


class BaseDataConfig(ABC):
    @abstractmethod
    def modality_config(self) -> dict[str, ModalityConfig]:
        pass

    @abstractmethod
    def transform(self) -> ModalityTransform:
        pass


###########################################################################################


class FourierGr1ArmsOnlyDataConfig(BaseDataConfig):
    video_keys = ["video.ego_view"]
    state_keys = [
        "state.left_arm",
        "state.right_arm",
        "state.left_hand",
        "state.right_hand",
    ]
    action_keys = [
        "action.left_arm",
        "action.right_arm",
        "action.left_hand",
        "action.right_hand",
    ]
    language_keys = ["annotation.human.action.task_description"]
    observation_indices = [0]
    action_indices = list(range(16))

    def modality_config(self) -> dict[str, ModalityConfig]:
        video_modality = ModalityConfig(
            delta_indices=self.observation_indices,
            modality_keys=self.video_keys,
        )

        state_modality = ModalityConfig(
            delta_indices=self.observation_indices,
            modality_keys=self.state_keys,
        )

        action_modality = ModalityConfig(
            delta_indices=self.action_indices,
            modality_keys=self.action_keys,
        )

        language_modality = ModalityConfig(
            delta_indices=self.observation_indices,
            modality_keys=self.language_keys,
        )

        modality_configs = {
            "video": video_modality,
            "state": state_modality,
            "action": action_modality,
            "language": language_modality,
        }

        return modality_configs

    def transform(self) -> ModalityTransform:
        transforms = [
            # video transforms
            VideoToTensor(apply_to=self.video_keys),
            VideoCrop(apply_to=self.video_keys, scale=0.95),
            VideoResize(apply_to=self.video_keys, height=224, width=224, interpolation="linear"),
            VideoColorJitter(
                apply_to=self.video_keys,
                brightness=0.3,
                contrast=0.4,
                saturation=0.5,
                hue=0.08,
            ),
            VideoToNumpy(apply_to=self.video_keys),
            # state transforms
            StateActionToTensor(apply_to=self.state_keys),
            StateActionSinCosTransform(apply_to=self.state_keys),
            # action transforms
            StateActionToTensor(apply_to=self.action_keys),
            StateActionTransform(
                apply_to=self.action_keys,
                normalization_modes={key: "min_max" for key in self.action_keys},
            ),
            # concat transforms
            ConcatTransform(
                video_concat_order=self.video_keys,
                state_concat_order=self.state_keys,
                action_concat_order=self.action_keys,
            ),
            # model-specific transform
            GR00TTransform(
                state_horizon=len(self.observation_indices),
                action_horizon=len(self.action_indices),
                max_state_dim=64,
                max_action_dim=32,
            ),
        ]
        return ComposedModalityTransform(transforms=transforms)


###########################################################################################


class So100DataConfig(BaseDataConfig):
    video_keys = ["video.webcam"]
    state_keys = ["state.single_arm", "state.gripper"]
    action_keys = ["action.single_arm", "action.gripper"]
    language_keys = ["annotation.human.task_description"]
    observation_indices = [0]
    action_indices = list(range(16))

    def modality_config(self) -> dict[str, ModalityConfig]:
        video_modality = ModalityConfig(
            delta_indices=self.observation_indices,
            modality_keys=self.video_keys,
        )

        state_modality = ModalityConfig(
            delta_indices=self.observation_indices,
            modality_keys=self.state_keys,
        )

        action_modality = ModalityConfig(
            delta_indices=self.action_indices,
            modality_keys=self.action_keys,
        )

        language_modality = ModalityConfig(
            delta_indices=self.observation_indices,
            modality_keys=self.language_keys,
        )

        modality_configs = {
            "video": video_modality,
            "state": state_modality,
            "action": action_modality,
            "language": language_modality,
        }

        return modality_configs

    def transform(self) -> ModalityTransform:
        transforms = [
            # video transforms
            VideoToTensor(apply_to=self.video_keys),
            VideoCrop(apply_to=self.video_keys, scale=0.95),
            VideoResize(apply_to=self.video_keys, height=224, width=224, interpolation="linear"),
            VideoColorJitter(
                apply_to=self.video_keys,
                brightness=0.3,
                contrast=0.4,
                saturation=0.5,
                hue=0.08,
            ),
            VideoToNumpy(apply_to=self.video_keys),
            # state transforms
            StateActionToTensor(apply_to=self.state_keys),
            StateActionTransform(
                apply_to=self.state_keys,
                normalization_modes={key: "min_max" for key in self.state_keys},
            ),
            # action transforms
            StateActionToTensor(apply_to=self.action_keys),
            StateActionTransform(
                apply_to=self.action_keys,
                normalization_modes={key: "min_max" for key in self.action_keys},
            ),
            # concat transforms
            ConcatTransform(
                video_concat_order=self.video_keys,
                state_concat_order=self.state_keys,
                action_concat_order=self.action_keys,
            ),
            # model-specific transform
            GR00TTransform(
                state_horizon=len(self.observation_indices),
                action_horizon=len(self.action_indices),
                max_state_dim=64,
                max_action_dim=32,
            ),
        ]
        return ComposedModalityTransform(transforms=transforms)


class So101WristDataConfig(So100DataConfig):
    video_keys = ["video.wrist"]


###########################################################################################


class So100DualCamDataConfig(So100DataConfig):
    video_keys = ["video.front", "video.wrist"]
    state_keys = ["state.single_arm", "state.gripper"]
    action_keys = ["action.single_arm", "action.gripper"]
    language_keys = ["annotation.human.task_description"]
    observation_indices = [0]
    action_indices = list(range(16))


###########################################################################################


class UnitreeG1DataConfig(BaseDataConfig):
    video_keys = ["video.rs_view"]
    state_keys = ["state.left_arm", "state.right_arm", "state.left_hand", "state.right_hand"]
    action_keys = ["action.left_arm", "action.right_arm", "action.left_hand", "action.right_hand"]
    language_keys = ["annotation.human.task_description"]
    observation_indices = [0]
    action_indices = list(range(16))

    def modality_config(self) -> dict[str, ModalityConfig]:
        video_modality = ModalityConfig(
            delta_indices=self.observation_indices,
            modality_keys=self.video_keys,
        )

        state_modality = ModalityConfig(
            delta_indices=self.observation_indices,
            modality_keys=self.state_keys,
        )

        action_modality = ModalityConfig(
            delta_indices=self.action_indices,
            modality_keys=self.action_keys,
        )

        language_modality = ModalityConfig(
            delta_indices=self.observation_indices,
            modality_keys=self.language_keys,
        )

        modality_configs = {
            "video": video_modality,
            "state": state_modality,
            "action": action_modality,
            "language": language_modality,
        }

        return modality_configs

    def transform(self) -> ModalityTransform:
        transforms = [
            # video transforms
            VideoToTensor(apply_to=self.video_keys),
            VideoCrop(apply_to=self.video_keys, scale=0.95),
            VideoResize(apply_to=self.video_keys, height=224, width=224, interpolation="linear"),
            VideoColorJitter(
                apply_to=self.video_keys,
                brightness=0.3,
                contrast=0.4,
                saturation=0.5,
                hue=0.08,
            ),
            VideoToNumpy(apply_to=self.video_keys),
            # state transforms
            StateActionToTensor(apply_to=self.state_keys),
            StateActionTransform(
                apply_to=self.state_keys,
                normalization_modes={key: "min_max" for key in self.state_keys},
            ),
            # action transforms
            StateActionToTensor(apply_to=self.action_keys),
            StateActionTransform(
                apply_to=self.action_keys,
                normalization_modes={key: "min_max" for key in self.action_keys},
            ),
            # concat transforms
            ConcatTransform(
                video_concat_order=self.video_keys,
                state_concat_order=self.state_keys,
                action_concat_order=self.action_keys,
            ),
            # model-specific transform
            GR00TTransform(
                state_horizon=len(self.observation_indices),
                action_horizon=len(self.action_indices),
                max_state_dim=64,
                max_action_dim=32,
            ),
        ]
        return ComposedModalityTransform(transforms=transforms)


class UnitreeG1FullBodyDataConfig(UnitreeG1DataConfig):
    video_keys = ["video.rs_view"]
    state_keys = [
        "state.left_leg",
        "state.right_leg",
        "state.waist",
        "state.left_arm",
        "state.right_arm",
        "state.left_hand",
        "state.right_hand",
    ]
    action_keys = ["action.left_arm", "action.right_arm", "action.left_hand", "action.right_hand"]
    language_keys = ["annotation.human.task_description"]
    observation_indices = [0]
    action_indices = list(range(16))


###########################################################################################


class FourierGr1FullUpperBodyDataConfig(BaseDataConfig):
    video_keys = ["video.front_view"]
    state_keys = [
        "state.left_arm",
        "state.right_arm",
        "state.left_hand",
        "state.right_hand",
        "state.waist",
        "state.neck",
    ]
    action_keys = [
        "action.left_arm",
        "action.right_arm",
        "action.left_hand",
        "action.right_hand",
        "action.waist",
        "action.neck",
    ]
    language_keys = ["annotation.human.action.task_description"]
    observation_indices = [0]
    action_indices = list(range(16))

    def modality_config(self):
        video_modality = ModalityConfig(
            delta_indices=self.observation_indices,
            modality_keys=self.video_keys,
        )
        state_modality = ModalityConfig(
            delta_indices=self.observation_indices,
            modality_keys=self.state_keys,
        )
        action_modality = ModalityConfig(
            delta_indices=self.action_indices,
            modality_keys=self.action_keys,
        )
        language_modality = ModalityConfig(
            delta_indices=self.observation_indices,
            modality_keys=self.language_keys,
        )
        modality_configs = {
            "video": video_modality,
            "state": state_modality,
            "action": action_modality,
            "language": language_modality,
        }
        return modality_configs

    def transform(self):
        transforms = [
            # video transforms
            VideoToTensor(apply_to=self.video_keys),
            VideoCrop(apply_to=self.video_keys, scale=0.95),
            VideoResize(apply_to=self.video_keys, height=224, width=224, interpolation="linear"),
            VideoColorJitter(
                apply_to=self.video_keys,
                brightness=0.3,
                contrast=0.4,
                saturation=0.5,
                hue=0.08,
            ),
            VideoToNumpy(apply_to=self.video_keys),
            # state transforms
            StateActionToTensor(apply_to=self.state_keys),
            StateActionTransform(
                apply_to=self.state_keys,
                normalization_modes={key: "min_max" for key in self.state_keys},
            ),
            # action transforms
            StateActionToTensor(apply_to=self.action_keys),
            StateActionTransform(
                apply_to=self.action_keys,
                normalization_modes={key: "min_max" for key in self.action_keys},
            ),
            # concat transforms
            ConcatTransform(
                video_concat_order=self.video_keys,
                state_concat_order=self.state_keys,
                action_concat_order=self.action_keys,
            ),
            GR00TTransform(
                state_horizon=len(self.observation_indices),
                action_horizon=len(self.action_indices),
                max_state_dim=64,
                max_action_dim=32,
            ),
        ]

        return ComposedModalityTransform(transforms=transforms)


###########################################################################################


class BimanualPandaGripperDataConfig(BaseDataConfig):
    video_keys = [
        "video.right_wrist_view",
        "video.left_wrist_view",
        "video.front_view",
    ]
    state_keys = [
        "state.right_arm_eef_pos",
        "state.right_arm_eef_quat",
        "state.right_gripper_qpos",
        "state.left_arm_eef_pos",
        "state.left_arm_eef_quat",
        "state.left_gripper_qpos",
    ]
    action_keys = [
        "action.right_arm_eef_pos",
        "action.right_arm_eef_rot",
        "action.right_gripper_close",
        "action.left_arm_eef_pos",
        "action.left_arm_eef_rot",
        "action.left_gripper_close",
    ]

    language_keys = ["annotation.human.action.task_description"]
    observation_indices = [0]
    action_indices = list(range(16))

    # Used in StateActionTransform for normalization and target rotations
    state_normalization_modes = {
        "state.right_arm_eef_pos": "min_max",
        "state.right_gripper_qpos": "min_max",
        "state.left_arm_eef_pos": "min_max",
        "state.left_gripper_qpos": "min_max",
    }
    state_target_rotations = {
        "state.right_arm_eef_quat": "rotation_6d",
        "state.left_arm_eef_quat": "rotation_6d",
    }
    action_normalization_modes = {
        "action.right_gripper_close": "binary",
        "action.left_gripper_close": "binary",
    }

    def modality_config(self):
        video_modality = ModalityConfig(
            delta_indices=self.observation_indices,
            modality_keys=self.video_keys,
        )
        state_modality = ModalityConfig(
            delta_indices=self.observation_indices,
            modality_keys=self.state_keys,
        )
        action_modality = ModalityConfig(
            delta_indices=self.action_indices,
            modality_keys=self.action_keys,
        )
        language_modality = ModalityConfig(
            delta_indices=self.observation_indices,
            modality_keys=self.language_keys,
        )
        modality_configs = {
            "video": video_modality,
            "state": state_modality,
            "action": action_modality,
            "language": language_modality,
        }
        return modality_configs

    def transform(self):
        transforms = [
            # video transforms
            VideoToTensor(apply_to=self.video_keys),
            VideoCrop(apply_to=self.video_keys, scale=0.95),
            VideoResize(apply_to=self.video_keys, height=224, width=224, interpolation="linear"),
            VideoColorJitter(
                apply_to=self.video_keys,
                brightness=0.3,
                contrast=0.4,
                saturation=0.5,
                hue=0.08,
            ),
            VideoToNumpy(apply_to=self.video_keys),
            # state transforms
            StateActionToTensor(apply_to=self.state_keys),
            StateActionTransform(
                apply_to=self.state_keys,
                normalization_modes=self.state_normalization_modes,
                target_rotations=self.state_target_rotations,
            ),
            # action transforms
            StateActionToTensor(apply_to=self.action_keys),
            StateActionTransform(
                apply_to=self.action_keys,
                normalization_modes=self.action_normalization_modes,
            ),
            # concat transforms
            ConcatTransform(
                video_concat_order=self.video_keys,
                state_concat_order=self.state_keys,
                action_concat_order=self.action_keys,
            ),
            GR00TTransform(
                state_horizon=len(self.observation_indices),
                action_horizon=len(self.action_indices),
                max_state_dim=64,
                max_action_dim=32,
            ),
        ]

        return ComposedModalityTransform(transforms=transforms)


###########################################################################################


class BimanualPandaHandDataConfig(BimanualPandaGripperDataConfig):
    video_keys = [
        "video.right_wrist_view",
        "video.left_wrist_view",
        "video.ego_view",
    ]
    state_keys = [
        "state.right_arm_eef_pos",
        "state.right_arm_eef_quat",
        "state.right_hand",
        "state.left_arm_eef_pos",
        "state.left_arm_eef_quat",
        "state.left_hand",
    ]
    action_keys = [
        "action.right_arm_eef_pos",
        "action.right_arm_eef_rot",
        "action.right_hand",
        "action.left_arm_eef_pos",
        "action.left_arm_eef_rot",
        "action.left_hand",
    ]
    language_keys = ["annotation.human.action.task_description"]
    observation_indices = [0]
    action_indices = list(range(16))

    # Used in StateActionTransform for normalization and target rotations
    state_normalization_modes = {
        "state.right_arm_eef_pos": "min_max",
        "state.right_hand": "min_max",
        "state.left_arm_eef_pos": "min_max",
        "state.left_hand": "min_max",
    }
    action_normalization_modes = {
        "action.right_hand": "min_max",
        "action.left_hand": "min_max",
    }
    state_target_rotations = {
        "state.right_arm_eef_quat": "rotation_6d",
        "state.left_arm_eef_quat": "rotation_6d",
    }


###########################################################################################


class SinglePandaGripperDataConfig(BimanualPandaGripperDataConfig):
    video_keys = [
        "video.left_view",
        "video.right_view",
        "video.wrist_view",
    ]
    state_keys = [
        "state.end_effector_position_relative",
        "state.end_effector_rotation_relative",
        "state.gripper_qpos",
        "state.base_position",
        "state.base_rotation",
    ]
    action_keys = [
        "action.end_effector_position",
        "action.end_effector_rotation",
        "action.gripper_close",
        "action.base_motion",
        "action.control_mode",
    ]

    language_keys = ["annotation.human.action.task_description"]
    observation_indices = [0]
    action_indices = list(range(16))

    # Used in StateActionTransform for normalization and target rotations
    state_normalization_modes = {
        "state.end_effector_position_relative": "min_max",
        "state.end_effector_rotation_relative": "min_max",
        "state.gripper_qpos": "min_max",
        "state.base_position": "min_max",
        "state.base_rotation": "min_max",
    }
    state_target_rotations = {
        "state.end_effector_rotation_relative": "rotation_6d",
        "state.base_rotation": "rotation_6d",
    }
    action_normalization_modes = {
        "action.end_effector_position": "min_max",
        "action.end_effector_rotation": "min_max",
        "action.gripper_close": "binary",
        "action.base_motion": "min_max",
        "action.control_mode": "binary",
    }


###########################################################################################


class FourierGr1ArmsWaistDataConfig(FourierGr1ArmsOnlyDataConfig):
    video_keys = ["video.ego_view"]
    state_keys = [
        "state.left_arm",
        "state.right_arm",
        "state.left_hand",
        "state.right_hand",
        "state.waist",
    ]
    action_keys = [
        "action.left_arm",
        "action.right_arm",
        "action.left_hand",
        "action.right_hand",
        "action.waist",
    ]
    language_keys = ["annotation.human.coarse_action"]
    observation_indices = [0]
    action_indices = list(range(16))

    def modality_config(self):
        return super().modality_config()

    def transform(self):
        return super().transform()


###########################################################################################


class OxeDroidDataConfig:
    video_keys = [
        "video.exterior_image_1",
        "video.exterior_image_2",
        "video.wrist_image",
    ]
    state_keys = [
        "state.eef_position",
        "state.eef_rotation",
        "state.gripper_position",
    ]
    action_keys = [
        "action.eef_position_delta",
        "action.eef_rotation_delta",
        "action.gripper_position",
    ]
    language_keys = ["annotation.language.language_instruction"]
    observation_indices = [0]
    action_indices = list(range(16))

    def modality_config(self):
        video_modality = ModalityConfig(
            delta_indices=self.observation_indices,
            modality_keys=self.video_keys,
        )
        state_modality = ModalityConfig(
            delta_indices=self.observation_indices,
            modality_keys=self.state_keys,
        )
        action_modality = ModalityConfig(
            delta_indices=self.action_indices,
            modality_keys=self.action_keys,
        )
        language_modality = ModalityConfig(
            delta_indices=self.observation_indices,
            modality_keys=self.language_keys,
        )
        modality_configs = {
            "video": video_modality,
            "state": state_modality,
            "action": action_modality,
            "language": language_modality,
        }
        return modality_configs

    def transform(self):
        transforms = [
            # video transforms
            VideoToTensor(apply_to=self.video_keys),
            VideoCrop(apply_to=self.video_keys, scale=0.95),
            VideoResize(apply_to=self.video_keys, height=224, width=224, interpolation="linear"),
            VideoColorJitter(
                apply_to=self.video_keys,
                brightness=0.3,
                contrast=0.4,
                saturation=0.5,
                hue=0.08,
            ),
            VideoToNumpy(apply_to=self.video_keys),
            # state transforms
            StateActionToTensor(apply_to=self.state_keys),
            StateActionTransform(
                apply_to=self.state_keys,
                normalization_modes={
                    "state.eef_position": "min_max",
                    "state.gripper_position": "min_max",
                },
                target_rotations={
                    "state.eef_rotation": "rotation_6d",
                },
            ),
            # action transforms
            StateActionToTensor(apply_to=self.action_keys),
            StateActionTransform(
                apply_to=self.action_keys,
                normalization_modes={
                    "action.gripper_position": "binary",
                },
                target_rotations={"action.eef_rotation_delta": "axis_angle"},
            ),
            # concat transforms
            ConcatTransform(
                video_concat_order=self.video_keys,
                state_concat_order=self.state_keys,
                action_concat_order=self.action_keys,
            ),
            GR00TTransform(
                state_horizon=len(self.observation_indices),
                action_horizon=len(self.action_indices),
                max_state_dim=64,
                max_action_dim=32,
            ),
        ]

        return ComposedModalityTransform(transforms=transforms)


###########################################################################################


class AgibotGenie1DataConfig:
    video_keys = [
        "video.top_head",
        "video.hand_left",
        "video.hand_right",
    ]
    state_keys = [
        "state.left_arm_joint_position",
        "state.right_arm_joint_position",
        "state.left_effector_position",
        "state.right_effector_position",
        "state.head_position",
        "state.waist_position",
    ]
    action_keys = [
        "action.left_arm_joint_position",
        "action.right_arm_joint_position",
        "action.left_effector_position",
        "action.right_effector_position",
        "action.head_position",
        "action.waist_position",
        "action.robot_velocity",
    ]
    language_keys = ["annotation.language.action_text"]
    observation_indices = [0]
    action_indices = list(range(16))

    def modality_config(self):
        video_modality = ModalityConfig(
            delta_indices=self.observation_indices,
            modality_keys=self.video_keys,
        )
        state_modality = ModalityConfig(
            delta_indices=self.observation_indices,
            modality_keys=self.state_keys,
        )
        action_modality = ModalityConfig(
            delta_indices=self.action_indices,
            modality_keys=self.action_keys,
        )
        language_modality = ModalityConfig(
            delta_indices=self.observation_indices,
            modality_keys=self.language_keys,
        )
        modality_configs = {
            "video": video_modality,
            "state": state_modality,
            "action": action_modality,
            "language": language_modality,
        }
        return modality_configs

    def transform(self):
        transforms = [
            # video transforms
            VideoToTensor(apply_to=self.video_keys),
            VideoCrop(apply_to=self.video_keys, scale=0.95),
            VideoResize(apply_to=self.video_keys, height=224, width=224, interpolation="linear"),
            VideoColorJitter(
                apply_to=self.video_keys,
                brightness=0.3,
                contrast=0.4,
                saturation=0.5,
                hue=0.08,
            ),
            VideoToNumpy(apply_to=self.video_keys),
            # state transforms
            StateActionToTensor(apply_to=self.state_keys),
            StateActionTransform(
                apply_to=self.state_keys,
                normalization_modes={
                    "state.left_arm_joint_position": "min_max",
                    "state.right_arm_joint_position": "min_max",
                    "state.left_effector_position": "min_max",
                    "state.right_effector_position": "min_max",
                    "state.head_position": "min_max",
                    "state.waist_position": "min_max",
                },
            ),
            # action transforms
            StateActionToTensor(apply_to=self.action_keys),
            StateActionTransform(
                apply_to=self.action_keys,
                normalization_modes={
                    "action.left_arm_joint_position": "min_max",
                    "action.right_arm_joint_position": "min_max",
                    "action.left_effector_position": "min_max",
                    "action.right_effector_position": "min_max",
                    "action.head_position": "min_max",
                    "action.waist_position": "min_max",
                    "action.robot_velocity": "min_max",
                },
            ),
            # concat transforms
            ConcatTransform(
                video_concat_order=self.video_keys,
                state_concat_order=self.state_keys,
                action_concat_order=self.action_keys,
            ),
            GR00TTransform(
                state_horizon=len(self.observation_indices),
                action_horizon=len(self.action_indices),
                max_state_dim=64,
                max_action_dim=32,
            ),
        ]

        return ComposedModalityTransform(transforms=transforms)


###########################################################################################

DATA_CONFIG_MAP = {
    "fourier_gr1_arms_waist": FourierGr1ArmsWaistDataConfig(),
    "fourier_gr1_arms_only": FourierGr1ArmsOnlyDataConfig(),
    "fourier_gr1_full_upper_body": FourierGr1FullUpperBodyDataConfig(),
    "bimanual_panda_gripper": BimanualPandaGripperDataConfig(),
    "bimanual_panda_hand": BimanualPandaHandDataConfig(),
    "single_panda_gripper": SinglePandaGripperDataConfig(),
    "so100": So100DataConfig(),
<<<<<<< HEAD
    "so101_wrist": So101WristDataConfig(),
=======
    "so100_dualcam": So100DualCamDataConfig(),
    "unitree_g1": UnitreeG1DataConfig(),
    "unitree_g1_full_body": UnitreeG1FullBodyDataConfig(),
    "oxe_droid": OxeDroidDataConfig(),
    "agibot_genie1": AgibotGenie1DataConfig(),
>>>>>>> 17a77ebf
}<|MERGE_RESOLUTION|>--- conflicted
+++ resolved
@@ -891,13 +891,10 @@
     "bimanual_panda_hand": BimanualPandaHandDataConfig(),
     "single_panda_gripper": SinglePandaGripperDataConfig(),
     "so100": So100DataConfig(),
-<<<<<<< HEAD
     "so101_wrist": So101WristDataConfig(),
-=======
     "so100_dualcam": So100DualCamDataConfig(),
     "unitree_g1": UnitreeG1DataConfig(),
     "unitree_g1_full_body": UnitreeG1FullBodyDataConfig(),
     "oxe_droid": OxeDroidDataConfig(),
     "agibot_genie1": AgibotGenie1DataConfig(),
->>>>>>> 17a77ebf
 }